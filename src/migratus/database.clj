--- conflicted
+++ resolved
@@ -345,14 +345,6 @@
         (migrate-up* t-con config migration))
       (migrate-up* (:db config) config migration)))
   (migrate-down [this migration]
-<<<<<<< HEAD
-    (log/info "Connection is " @connection
-              "Config is" (update config :db utils/censor-password))
-    (if (proto/tx? migration :down)
-      (jdbc/with-transaction [t-con (connection-or-spec @connection)]
-        (migrate-down* t-con config migration))
-      (migrate-down* (:db config) config migration)))
-=======
                 (log/info "Connection is " @connection
                           "Config is" (update config :db utils/censor-password))
                 (if (proto/tx? migration :down)
@@ -364,7 +356,6 @@
                     "Config is" (update config :db utils/censor-password))
           (jdbc/with-transaction [t-con (connection-or-spec @connection)]
             (squash* t-con config ids name)))
->>>>>>> 2ecaca06
   (connect [this]
     (reset! connection (connect* (:db config)))
     (init-schema! @connection
