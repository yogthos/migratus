(ns migratus.migrations
  "Namespace to handle migrations stored on filesystem, as files."
  (:require
    [clojure.java.io :as io]
    [clojure.string :as str]
    [clojure.tools.logging :as log]
    migratus.migration.edn
    migratus.migration.sql
    [migratus.properties :as props]
    [migratus.protocols :as proto]
    [migratus.utils :as utils])
  (:import
    [java.io File StringWriter]
    [java.util Date TimeZone]
    [java.util.jar JarEntry JarFile]
    java.text.SimpleDateFormat
    java.util.regex.Pattern))

(defn ->kebab-case
  "Convert a string to kebab case.

   - convert CamelCase to camel-case
   - replace multiple white spaces with a single dash
   - replace underscores with dash
   - converts to lower case"
  [s]
  (-> (reduce
        (fn [s c]
          (if (and
                (not-empty s)
                (Character/isLowerCase (char (last s)))
                (Character/isUpperCase (char c)))
            (str s "-" c)
            (str s c)))
        "" s)
      (str/replace #"[\s]+" "-")
      (.replaceAll "_" "-")
      (.toLowerCase)))

(comment

  (->kebab-case "hello    javaMigrations2")
  ;; => "hello-java-migrations2"
  )

(defn- timestamp
  "Return the current date and time as a string timestamp at UTC."
  []
  (let [fmt (doto (SimpleDateFormat. "yyyyMMddHHmmss ")
              (.setTimeZone (TimeZone/getTimeZone "UTC")))]
    (.format fmt (Date.))))

(defn parse-migration-id
  "Parse migration id as a java.lang.Long."
  [id]
  (try
    (Long/parseLong id)
    (catch Exception e
      (log/error e (str "failed to parse migration id: " id)))))

(def migration-file-pattern #"^(\d+)-([^\.]+)((?:\.[^\.]+)+)$")

(defn valid-extension?
  "Returns true if file-name extension matches one of the file extensions supported
   by all migration protocols/multimethods implemented"
  [file-name]
  (-> (->> (proto/get-all-supported-extensions)
           (interpose "|")
           (apply str)
           (format "^.*?\\.(%s)$"))
      re-pattern
      (re-matches file-name)
      boolean))

(defn parse-name [file-name]
  (when (valid-extension? file-name)
    (let [[id name ext] (next (re-matches migration-file-pattern file-name))
          migration-type (remove empty? (some-> ext (str/split #"\.")))]
      (when (and id name (< 0 (count migration-type) 3))
        [id name migration-type]))))

(defn warn-on-invalid-migration [file-name]
  (log/warn (str "skipping: '" file-name "'")
            "migrations must match pattern:"
            (str migration-file-pattern)))

(defn migration-map
  [[id name exts] content properties]
  (assoc-in {}
            (concat [id name] (map keyword (reverse exts)))
            (if properties
              (props/inject-properties properties content)
              content)))

(defn find-migration-files
  "Looks for all migration files in 'migration-dir' path.
   Excludes from results the migrations that match globs in 'exclude-scripts'

   Parses the file names according to migratus rules.
   Returns a sequence of maps.
   Each map represents a single migration file.

   A migration map has a single key - migration id as string.
   The value is a map with migration name as key and
   a another map as value representing the migration.

   Example of structure:
   { <migration-id>
      { <migration-name>
        {:sql {:up <contents> }    }}}
   "
  ;; ieugen: I wonder why we have to realize the migrations in memory
  ;; The store could be enhanced to support a fetch-migration call to fetch the contents.
  ;; Most of the time we are dealing with metdata.
  ;; We need the migration body only when we apply it.
  [migration-dir exclude-scripts properties]
  (log/debug "Looking for migrations in" migration-dir)
  (let [migration-dir (io/as-file migration-dir)]
    (->> (for [f (filter (fn [^File f] (.isFile f))
                         (file-seq migration-dir))
               :let [file-name (.getName ^File f)]
               :when (not (utils/script-excluded? file-name migration-dir exclude-scripts))]
           (if-let [mig (parse-name file-name)]
             (migration-map mig (slurp f) properties)
             (warn-on-invalid-migration file-name)))
         (remove nil?))))

(comment

  (take 2 (find-migration-files "test/migrations" nil nil))

  )

(defn find-migration-resources
  "Looks for migration files in classpath and java jar archives.
   Returns a sequence of migrations similar to find-migration-files fn."
  [dir jar exclude-scripts properties]
  (log/debug "Looking for migrations in" dir jar)
  (->> (for [entry (enumeration-seq (.entries ^JarFile jar))
             :when (.matches (.getName ^JarEntry entry)
                             (str "^" (Pattern/quote dir) ".+"))
             :let [entry-name       (.replaceAll (.getName ^JarEntry entry) dir "")
                   last-slash-index (str/last-index-of entry-name "/")
                   file-name        (subs entry-name (if-not last-slash-index 0
                                                                              (+ 1 last-slash-index)))]
             :when (not (utils/script-excluded? file-name jar exclude-scripts))]
         (if-let [mig (parse-name file-name)]
           (let [w (StringWriter.)]
             (io/copy (.getInputStream ^JarFile jar entry) w)
             (migration-map mig (.toString w) properties))
           (warn-on-invalid-migration file-name)))
       (remove nil?)))

(defn read-migrations
  "Looks for migrations files accessible and return a sequence.
   Reads the migration contents as string in memory.
   See find-migration-files for a descriptin of the format."
  [dir exclude-scripts properties]
  (when-let [migration-dir (utils/find-migration-dir dir)]
    (if (instance? File migration-dir)
      (find-migration-files migration-dir exclude-scripts properties)
      (find-migration-resources dir migration-dir exclude-scripts properties))))

(defn find-migrations*
  [dir exclude-scripts properties]
  (->> (read-migrations (utils/ensure-trailing-slash dir) exclude-scripts properties)
       (apply utils/deep-merge)))

(defn find-migrations
  [dir exclude-scripts properties]
  (let [dirs (if (string? dir) [dir] dir)
        fm (fn [d] (find-migrations* d exclude-scripts properties))]
    (into {} (map fm) dirs)))

(defn find-or-create-migration-dir
  "Checks the migration directory exists.
   Creates it and the parent directories if it does not exist."
  ([dir] (find-or-create-migration-dir utils/default-migration-parent dir))
  ([parent-dir dir]
   (if-let [migration-dir (utils/find-migration-dir dir)]
     migration-dir

     ;; Couldn't find the migration dir, create it
     (let [new-migration-dir (io/file parent-dir dir)]
       (io/make-parents new-migration-dir ".")
       new-migration-dir))))

(defn make-migration
  "Constructs a Migration instance from the merged migration file maps collected
  by find-migrations. Expected structure for `mig` is:
  {`migration-name` {`migration-type` payload}} where the structure of `payload`
  is specific to the migration type."
  [config id mig]
  (if-let [id (parse-migration-id id)]
    (if (= 1 (count mig))
      (let [[mig-name mig'] (first mig)]
        (if (= 1 (count mig'))
          (let [[mig-type payload] (first mig')]
            (proto/make-migration* mig-type id mig-name payload config))
          (throw (Exception.
                   (format
                     "Multiple migration types specified for migration %d %s"
                     id (pr-str (map name (keys mig'))))))))
      (throw (Exception. (format "Multiple migrations with id %d %s"
                                 id (pr-str (keys mig))))))
    (throw (Exception. (str "Invalid migration id: " id)))))

(defn list-migrations
  "Find all migrations and return a sequence of Migration instances"
  [config]
  (doall
    (for [[id mig] (find-migrations (utils/get-migration-dir config)
                                    (utils/get-exclude-scripts config)
                                    (props/load-properties config))]
      (make-migration config id mig))))

(defn create
  "Create a migration file given a configuration, a name and migration type.
   Resolves the absolute file name.
   Returns the migration file name as string.

   Migrations are created in migration-dir.
   If migration-dir does not exist, it will be created. "
  [config name migration-type]
  (let [migration-dir  (find-or-create-migration-dir
                        (utils/get-parent-migration-dir config)
                        (utils/get-migration-dir config))
        migration-name (->kebab-case (str (timestamp) name))]
    (doall
     (for [mig-file (proto/migration-files* migration-type migration-name)]
       (let [file (io/file migration-dir mig-file)
             file (.getAbsoluteFile file)]
         (.createNewFile file)
<<<<<<< HEAD
         (.getName file))))))

(defn destroy
  "Delete both files associated with a migration (up and down).
   Migration is identified by name."
  [config name]
=======
         (.getName (io/file migration-dir mig-file)))))))

(defn create-squash [config id name migration-type ups downs]
  (let [migration-dir  (find-or-create-migration-dir
                        (utils/get-parent-migration-dir config)
                        (utils/get-migration-dir config))
        migration-name (->kebab-case (str id "-" name))]
    (proto/squash-migration-files* migration-type migration-dir migration-name ups downs)))

(defn destroy [config name]
>>>>>>> 2ecaca06
  (let [migration-dir  (utils/find-migration-dir
                         (utils/get-migration-dir config))
        migration-name (->kebab-case name)
        pattern        (re-pattern (str "[\\d]*-" migration-name "\\..*"))
        migrations     (file-seq migration-dir)]
    (doseq [f (filter #(re-find pattern (.getName ^File %)) migrations)]
      (.delete ^File f))))<|MERGE_RESOLUTION|>--- conflicted
+++ resolved
@@ -231,14 +231,6 @@
        (let [file (io/file migration-dir mig-file)
              file (.getAbsoluteFile file)]
          (.createNewFile file)
-<<<<<<< HEAD
-         (.getName file))))))
-
-(defn destroy
-  "Delete both files associated with a migration (up and down).
-   Migration is identified by name."
-  [config name]
-=======
          (.getName (io/file migration-dir mig-file)))))))
 
 (defn create-squash [config id name migration-type ups downs]
@@ -248,10 +240,12 @@
         migration-name (->kebab-case (str id "-" name))]
     (proto/squash-migration-files* migration-type migration-dir migration-name ups downs)))
 
-(defn destroy [config name]
->>>>>>> 2ecaca06
+(defn destroy
+  "Delete both files associated with a migration (up and down).
+   Migration is identified by name."
+  [config name]
   (let [migration-dir  (utils/find-migration-dir
-                         (utils/get-migration-dir config))
+                        (utils/get-migration-dir config))
         migration-name (->kebab-case name)
         pattern        (re-pattern (str "[\\d]*-" migration-name "\\..*"))
         migrations     (file-seq migration-dir)]
