<<<<<<< HEAD
### Unreleased
* Improved CLI interface
* Improved CLI documentation
* Added example project
=======
### 1.6.3
* add tools.cli to project.clj
* 
### 1.6.2
* add dependency for clojure.data.json, bump up next-jdbc to 1.3.955

### 1.6.1
* [Add functionality for squashing migrations](https://github.com/yogthos/migratus/pull/271)

### 1.6.0
* [Warn on multiple statements without delimiter](https://github.com/yogthos/migratus/pull/270)

### 1.5.9
* [Fix bug in sanitizing in-line comments](https://github.com/yogthos/migratus/pull/269)

### 1.5.8
* fix for resolving the migration path from a jar on Windows

### 1.5.7
* add exclusion for `parse-long` in `migratus.cli`
>>>>>>> 2ecaca06

### 1.5.6
* [Fix spec problem for next.jdbc.sql/insert! and next.jdbc.sql/delete! ](https://github.com/yogthos/migratus/pull/262)

### 1.5.5
* [allow migrations when next.jdbc.transaction/*nested-tx* is set to :prohibit](https://github.com/yogthos/migratus/pull/261)

### 1.5.4
* [handle connnection in no-tx mode](https://github.com/yogthos/migratus/pull/254)
* [allow externally managed connections](https://github.com/yogthos/migratus/pull/256)

### 1.5.3
* [support for listing migration logs](https://github.com/yogthos/migratus/pull/251)
  
### 1.5.2
* [CLI options](https://github.com/yogthos/migratus/pull/244)
* [logging improvements](https://github.com/yogthos/migratus/pull/245)

### 1.5.1
fixed handling lazy for in migration creation

### 1.5.0
return the names when creating migrations with `migratus.core/create`

### 1.4.9
[Fix error if any migration lacked an applied date](https://github.com/yogthos/migratus/pull/237)

### 1.4.8
[Re-throw connection error](https://github.com/yogthos/migratus/pull/236)

### 1.4.7
[update rollback behavior to roll back last applied migration when no arguments provided](https://github.com/yogthos/migratus/issues/199)

### 1.4.6

[ability to exclude scripts based on globs](https://github.com/yogthos/migratus/pull/232)

### 1.4.5
[remove sanitation of migration table name](https://github.com/yogthos/migratus/pull/231)

### 1.4.0

new feature: Run basic tests against PostgreSQL using testcontainers

new feature: Circle CI matrix runner - run against multiple clojure and jdk versions

new feature: Circle CI junit reports, run tests with kaocha

bug fix: [Pass :connection and :datasource through :db](https://github.com/yogthos/migratus/issues/181)

enhancement: [Upgrade to next.jdbc 1.2.790 - Can pass {:connection-uri ...}](https://github.com/yogthos/migratus/issues/221)

### 1.3.8

new feature: [Provide deps.edn and kaocha test runner](https://github.com/yogthos/migratus/pull/212)

new feature: [Port migratus to next.jdbc](https://github.com/yogthos/migratus/pull/214)

### 1.3.7

new feature: [Multi migration dirs](https://github.com/yogthos/migratus/pull/210)

### 1.3.6

feature: [:transaction? config flag to toggle whether migrations happen within a transaction](https://github.com/yogthos/migratus/pull/209)

### 1.3.5

new fearture: [rollback-until-just-after function](https://github.com/yogthos/migratus/pull/201)

### 1.3.4

new feature: [property substitution](https://github.com/yogthos/migratus/pull/198)

### 1.3.3

type hint for the data source, updated dependencies

### 1.3.2

[Don't log value of :connection-uri in db-spec](https://github.com/yogthos/migratus/pull/193)

### 1.3.1

[skip logging connection-uri on connection failure to avoid logging passwords](https://github.com/yogthos/migratus/pull/192)

### 1.3.0

[Wrap modify-sql-fn to support returning a sequence](https://github.com/yogthos/migratus/pull/187)

### 1.2.9

[Fix DB connection leak in select-migrations](https://github.com/yogthos/migratus/pull/186)

### 1.2.8

fix for checking whether table exists when using the latest pg driver

### 1.2.7

allow subfolders inside the migrations folder [PR 176](https://github.com/yogthos/migratus/pull/176)

### 1.2.6

improved error reporting for invalid migation file names

### 1.2.5

fixed error for transactional mode.

### 1.2.4

[support for passing in an existing connection](https://github.com/yogthos/migratus/pull/172)

### 1.2.3

censor passworrd in logs [PR 166](https://github.com/yogthos/migratus/pull/166)

### 1.2.2

fix doc strings, [file system lookup for pending migrations](https://github.com/yogthos/migratus/commit/6bd8948b452a4ba909e1f978f7a33422e47b3d9e)

### 1.2.1

type hints for compiling with Graal

### 1.1.1

[pr](https://github.com/yogthos/migratus/pull/151) that adds the optional `-- expect` sanity check in migrations
[pr](https://github.com/yogthos/migratus/pull/150) that adds `:tx-handles-ddl?` flag that skips the automatic down that occurs on exception

### 1.1.0

- switched to use `db-do-commands` when applying migrations to address [issue 149](https://github.com/yogthos/migratus/issues/149)

### 1.0.9

[PR 144](https://github.com/yogthos/migratus/pull/144) removed \n in SQL to also allow windows line terminators.

### 1.0.8

alter migration function to return nil if successful, `:ignore` or `:failure` when migrations are incomplete.
Add support for Thread cancellation during migrations.
Tests added for backout.

### 1.0.7

Update dependency on `org.clojure/tools.logging` to 0.4.1
Update dependency on `org.clojure/java.jdbc` to 0.7.7
Fix issue with handling directories that have spaces.

### 1.0.6

search Context classloader as fall back to system class loader for migration directory discovery

### 1.0.5
### 1.0.4

updated `migratus.migrations/timestamp` to use UTC

### 1.0.3

updated `pending-list` function to use `log/debug` as well as return names of the migrations as a vector.

### 0.9.2

### 0.9.2

Changedd `datetime` to `timestamp` as it's supported by more databases.

### 0.9.1

#### features

As of version 0.9.1 Migratus writes a human-readable description, and timestamp when the migration was applied.
This is a breaking change, as the schema for the migration table has changed. Users upgrading from pervious versions
need the following additional columns in the migrations table:

```clojure
[:applied "timestamp" "" ""]
[:description "VARCHAR(1024)" "" ""]
```

or

```sql
ALTER TABLE migratus.schema_migrations ADD COLUMN description varchar(1024);
--;;
ALTER TABLE migratus.schema_migrations ADD COLUMN applied timestamp with time zone;
```<|MERGE_RESOLUTION|>--- conflicted
+++ resolved
@@ -1,9 +1,8 @@
-<<<<<<< HEAD
 ### Unreleased
 * Improved CLI interface
 * Improved CLI documentation
 * Added example project
-=======
+
 ### 1.6.3
 * add tools.cli to project.clj
 * 
@@ -24,7 +23,6 @@
 
 ### 1.5.7
 * add exclusion for `parse-long` in `migratus.cli`
->>>>>>> 2ecaca06
 
 ### 1.5.6
 * [Fix spec problem for next.jdbc.sql/insert! and next.jdbc.sql/delete! ](https://github.com/yogthos/migratus/pull/262)
