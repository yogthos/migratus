# Migratus

[![CircleCI](https://dl.circleci.com/status-badge/img/gh/yogthos/migratus/tree/master.svg?style=svg)](https://dl.circleci.com/status-badge/redirect/gh/yogthos/migratus/tree/master)

![MIGRATE ALL THE THINGS!](https://cdn.rawgit.com/yogthos/migratus/master/migrate.png)

A general migration framework, with implementations for migrations as SQL
scripts or general Clojure code.

Designed to be compatible with a git based work flow where multiple topic
branches may exist simultaneously, and be merged into a master branch in
unpredictable order.

This is accomplished two ways:

1. Migration ids are not assumed to be incremented integers.  It is recommended that they be timestamps (e.g. '20111202091200').
2. Migrations are considered for completion independently.

Using a 14 digit timestamp will accommodate migrations granularity to a second,
reducing the chance of collisions for a distributed team.

In contrast, using a single global version for a store and incremented
integers for migration versions, it is possible for a higher numbered
migration to get merged to master and deployed before a lower numbered
migration, in which case the lower numbered migration would never get run,
unless it is renumbered.

Migratus does not use a single global version for a store. It considers each
migration independently, and runs all uncompleted migrations in sorted order.

## Quick Start

- add the Migratus dependency:

[![Clojars Project](https://img.shields.io/clojars/v/migratus.svg)](https://clojars.org/migratus)
[![Open Source Helpers](https://www.codetriage.com/yogthos/migratus/badges/users.svg)](https://www.codetriage.com/yogthos/migratus)

- Add the following code to
 `resources/migrations/20111206154000-create-foo-table.up.sql`

  `CREATE TABLE IF NOT EXISTS foo(id BIGINT);`

- Add the following code to
 `resources/migrations/20111206154000-create-foo-table.down.sql`

  `DROP TABLE IF EXISTS foo;`

### Multiple Statements

If you would like to run multiple statements in your migration, then
separate them with `--;;`.  For example:

```sql
CREATE TABLE IF NOT EXISTS quux(id bigint, name varchar(255));
--;;
CREATE INDEX quux_name on quux(name);
```

This is necessary because JDBC does not have a method that allows you to
send multiple SQL commands for execution.  Migratus will split your
commands, and attempt to execute them inside of a transaction.

Note that some databases, such as MySQL, do not support transactional DDL
commands. If you're working with such a database then it will not be able
to rollback all the DDL statements that were applied in case a statement
fails.

### Disabling transactions

Migratus attempts to run migrations within a transaction by default.
However, some databases do not support transactional DDL statements.
Transactions can be disabled by adding the following line at the start
of the migration file:

```sql
-- :disable-transaction
```

### Running Functions in Migrations

Functions inside migrations may need to be additionally wrapped, a PostgreSQL example would look as follows:

```sql
DO $func$
 BEGIN
 PERFORM schema_name.function_name('foo', 10);
END;$func$;
```

### Supporting `use` statements

To run migrations against several different databases (in MySQL, or "schemas" in Postgres, etc.), with embedded `use` statements in your migrations, specify the database in your migration-table-name in the connections, i.e. `database_name.table_name` not `table_name`.

### Property substitution

Migratus supports property substitution where migration files can contain placeholders with the format of `${property.name}`, these placeholders will be replaced with values found in the environment as a result of calling `(System/getenv)`.

Shell variables will be normalized into Java properties style by being lower cased and with `_` being transformed into `.`, e.g:

```
FOO_BAR - > foo.bar
```

This feature is enabled when the `:properties` flag is set in the configuration.

Migratus will look for the following default properties:

* `migratus.schema`
* `migratus.user`
* `migratus.database`
* `migratus.timestamp` (defaults to the value of `(.getTime (java.util.Date.))`)

Additional property can be specified using the `:env` key or by providing a map of custom properties using the `:env` key:

```clojure
{:store :database
 :properties {:env ["database.table"]
              :map {:database {:user "bob"}}}
 :db {:dbtype   "h2"
      :dbname   "site.db"}}
```

For example, given the following template:

```sql
GRANT SELECT,INSERT ON ${database.table} TO ${database.user};
```

The environment variable associated with the `database.table` key will replace `${database.table}` tag in the template, while `{:database {:user "bob"}}` will replace `${database.user}` with `"bob"`.

### Setup

Migratus can be used as a library in your project or as a CLI tool.
There is also an option (from a third party) to run a migratus as native binary - for PostgreSQL only.

#### Using Migratus as a library in your project

- Add Migratus as a dependency to your `project.clj`
```clojure
:dependencies [[migratus <VERSION>]]
```

There are hidden dependencies on slf4j inside migratus, so to avoid errors or silent failures you'll need to also add

```clojure
[org.slf4j/slf4j-log4j12 <VERSION>]
```

or if you're using Timbre

```clojure
[com.fzakaria/slf4j-timbre <VERSION>]
```

Next, create a namespace to manage the migrations:

```clojure
(ns my-migrations
 (:require [migratus.core :as migratus]))

(def config {:store                :database
             :migration-dir        "migrations/"
             :init-script          "init.sql" ;script should be located in the :migration-dir path
             ;defaults to true, some databases do not support
             ;schema initialization in a transaction
             :init-in-transaction? false
             :migration-table-name "foo_bar"
             :db {:dbtype "h2"
                  :dbname "site.db"}})

;initialize the database using the 'init.sql' script
(migratus/init config)

;apply pending migrations
(migratus/migrate config)

;rollback the migration with the latest timestamp
(migratus/rollback config)

;bring up migrations matching the ids
(migratus/up config 20111206154000)

;bring down migrations matching the ids
(migratus/down config 20111206154000)
```

#### Alternative setup

It is possible to pass a `java.sql.Connection` or `javax.sql.DataSource` in place of a db spec map, e.g:

```clojure
(ns my-migrations
  (:require [next.jdbc :as jdbc]))

(def connection (jdbc/get-connection
                  {:dbtype "h2"
                   :dbname "site.db"}))

(def config {:db {:connection connection}})

;; With next.jdbc >= 1.2.790 you can use {:connection-uri ...} format (as well as raw {:datasource ...} without :user/:password).
(def config {:db {:connection-uri ...}})

;; Migratus will close the connection by default
;; providing :managed-connection? hint allows managing the state of the connection externally
;; in case you wish to reuse the connection for other purposes
(def config {:connection conn :managed-connection? true})

```

```clojure
(ns my-migrations
  (:require [hikari-cp.core :as hk]))
;; Hikari: https://github.com/tomekw/hikari-cp

(def datasource-options {:adapter "h2"
                         :url     "jdbc:h2:./site.db"})

(def config {:db {:datasource (hk/make-datasource datasource-options)}})
```

#### Using migratus as a command line (cli) tool

Migratus exposes a CLI interface via `migratus.cli` namespace.
It uses [tools.cli](https://github.com/clojure/tools.cli) for argument parsing.




#### Running as native image (Postgres only)

[PGMig](https://github.com/leafclick/pgmig) is a standalone tool built with migratus that's compiled as a standalone GraalVM native image executable.

### Generate migration files

Migratus also provides a convenience function for creating migration files:

```clojure
(migratus/create config "create-user")
;; minimal config needed to call create while specifying the destination path
(migratus/create {:migration-dir "migrations"} "create-user")
```

This will result with up/down migration files being created prefixed with the current timestamp, e.g:

```
20150701134958-create-user.up.sql
20150701134958-create-user.down.sql
```

## Code-based Migrations

Application developers often encounter situations where migrations cannot be easily expressed as a SQL script. For instance:

   - Executing programmatically-generated DDL statements
     (e.g. updating the schema of a dynamically-sharded table).
   - Transferring data between database servers.
   - Backfilling existing records with information that must be
     retrieved from an external system.

A common approach in these scenarios is to write one-off scripts which an admin must manually apply for each instance of the application, but issues arise if a script is not run or run multiple times.

Migratus addresses this problem by providing support for code-based migrations. You can write a migration as a Clojure function, and Migratus will ensure that it's run exactly once for each instance of the application.

### Defining a code-based migration

Create a code-based migration by adding a `.edn` file to your migrations directory that contains the namespace and up/down functions to run, e.g. `resources/migrations/20170331141500-import-users.edn`:

```clojure
{:ns app.migrations.import-users
 :up-fn migrate-up
 :down-fn migrate-down
 :transaction? true}
```

Migrations will run within a transaction by default, set `transaction?` to `false` to disable transactions.

Then, in `src/app/migrations/import_users.clj`:

```clojure
(ns app.migrations.import-users)

(defn migrate-up [config]
   ;; do stuff here
   )

(defn migrate-down [config]
   ;; maybe undo stuff here
   )
```

- The up and down migration functions should both accept a single
  parameter, which is the config map passed to Migratus (so your
  migrations can be configurable).
- You can omit the up or down migration by setting `:up-fn` or
  `down-fn` to `nil` in the EDN file.
- The `:up-fn` and `:down-fn` entries can optionally be a vector containing the
  migration function followed by additional args to be passed after
  the config map, e.g. `{..., :up-fn [migrate-up "arg1" :arg2], ...}`.

### Generate code-based migration files

The `migratus.core/create` function accepts an optional type parameter, which you can pass as `:edn` to create a new migration file.

```clojure
(migratus/create config "import-users" :edn)
```

### Mixing SQL and code-based migrations

You can include both SQL and code-based migrations in the same migrations directory, in which case they will be run intermixed in the order defined by their timestamps and their status stored in the same table in the migrations database. This way if there are dependencies between your SQL and code-based migrations, you can be assured that they'll run in the correct order.

## Quick Start with Leiningen

Migratus provides a Leiningen plugin:

   - Add migratus-lein as a plugin in addition to the Migratus dependency:

[![Clojars Project](https://img.shields.io/clojars/v/migratus-lein.svg)](https://clojars.org/migratus-lein)

   - Add the following key and value to your project.clj:

```clojure
:migratus {:store :database
           :migration-dir "migrations"
           :db {:dbtype "mysql"
                :dbname "//localhost/migratus"
                :user "root"
                :password ""}}
```

To apply pending migrations:

   - Run `lein migratus migrate`

To rollback the migration with the last creation timestamp:

   - Run `lein migratus rollback`

Then follow the rest of the above instructions.

## Configuration

Migratus is configured via a configuration map that you pass in as its first parameter. The `:store` key describes the type of store against which migrations should be run.  All other keys/values in the configuration map are store specific.

### Databases

To run migrations against a database use a :store of :database, and specify the database connection configuration in the :db key of the configuration map.

* `:migration-dir` - directory where migration files are found
* `:exclude-scripts` - a collection of script name globs that will be excluded from migrations
* `:db` - One of `java.sql.Connection` or `javax.sql.DataSource` instance or a `next.jdbc` database spec. See next.jdbc docs for the version you are using: https://cljdoc.org/d/com.github.seancorfield/next.jdbc/1.2.780/api/next.jdbc#get-datasource
* `:command-separator` - the separator will be used to split the commands within each transaction when specified
* `:expect-results?` - allows comparing migration query results using the `-- expect n` comment
* `:tx-handles-ddl?` -  skips the automatic down that occurs on exception
* `:init-script` -  string pointing to a script that should be run when the database is initialized
* `:init-in-transaction?` - defaults to true, but some databases do not support schema initialization in a transaction
* `:migration-table-name` - string specifying a custom name for the migration table, defaults to `schema_migrations`

#### example configurations

```clojure
{:store :database
 :migration-dir "migrations"
 :exclude-scripts ["*.clj"]
 :db {:dbtype "mysql"
      :dbname "migratus"
      :user "root"
      :password ""}}
```

The `:migration-dir` key specifies the directory on the classpath in which to find SQL migration files. Each file should be named with the following pattern `[id]-[name].[direction].sql` where id is a unique integer `id` (ideally it should be a timestamp) for the migration, name is some human readable description of the migration, and direction is either `up` or `down`.

When the `expect-results?` key is set in the config, an assertion can be added to the migrations to check that the expected number of rows was updated:

```sql
-- expect 17;;
update foobar set thing = 'c' where thing = 'a';

--;;

-- expect 1;;
delete from foobar where thing = 'c';
```

If Migratus is trying to run either the up or down migration and it does not exist, then an Exception will be thrown.

See test/migrations in this repository for an example of how database migrations work.

### Modify sql fn

If you want to do some processing of the sql before it gets executed, you can provide a `:modify-sql-fn` in the config data structure to do so.
It expects a sql-string and can return either a modified sql-string or a sequence of sql-strings.
This is intended for use with http://2ndquadrant.com/en/resources/pglogical/ and similar systems, where DDL statements need to be executed via an extension-provided function.

## Usage
   Migratus can be used programmatically by calling one of the following functions:

   | Function                                | Description              |
   |-----------------------------------------|--------------------------|
   | `migratus.core/init`                      | Runs a script to initialize the database, e.g: create a new schema.                                                                                |
   | `migratus.core/create`                    | Create a new migration with the current date.                                                                                                      |
   | `migratus.core/migrate`                   | Run `up` for any migrations that have not been run. Returns `nil` if successful, `:ignore` if the table is reserved. Supports thread cancellation. |
   | `migratus.core/rollback`                  | Run `down` for the last migration that was run.                                                                                                    |
   | `migratus.core/rollback-until-just-after` | Run `down` all migrations after `migration-id`. This only considers completed migrations, and will not migrate up.                                 |
   | `migratus.core/up`                        | Run `up` for the specified migration ids. Will skip any migration that is already up.                                                              |
<<<<<<< HEAD
   | `migratus.core/down`                      | Run `down` for the specified migration ids. Will skip any migration that is already down.
   | `migratus.core/reset`                 | Reset the database by down-ing all migrations successfully applied, then up-ing all migratinos.
=======
   | `migratus.core/down`                      | Run `down` for the specified migration ids. Will skip any migration that is already down. 
   | `migratus.core/reset`                 | Reset the database by down-ing all migrations successfully applied, then up-ing all migrations.
>>>>>>> 2ecaca06
   | `migratus.core/pending-list`              | Returns a list of pending migrations.                                                                                                              |
   | `migratus.core/migrate-until-just-before` | Run `up` for for any pending migrations which precede the given migration id (good for testing migrations).                                        |
   | `migratus.core/squashing-list`            | Takes from-id and to-id as inputs (both inclusive) and returns the list of migrations to be squashed. 
   | `migratus.core/create-squash`             | Reads files within the specified id range and generates a new squashed migration file. It removes the original migration files and creates a new one with the last ID from the range and a user-provided name.
   | `migratus.core/squash-between`           | Updates the migration table by marking the old IDs as squashed and replacing them with the new ID. No actual migration is applied, assuming they were previously applied.

See the docstrings of each function for more details.

Migratus can also be used from leiningen if you add it as a plugin dependency.

```clojure
:plugins [[migratus-lein <VERSION>]]
```

And add a configuration :migratus key to your `project.clj`.

```clojure
:migratus {:store :database
           :migration-dir "migrations"
           :db {:dbtype "mysql"
                :dbname "migratus"
                :user "root"
                :password ""}}
```

   You can then run the following tasks:

   | Task                        | Description                                                                                |
   |-----------------------------|--------------------------------------------------------------------------------------------|
   | lein migratus create <name> | Create a new migration with the current date.                                              |
   | lein migratus migrate       | Run 'up' for any migrations that have not been run.                                        |
   | lein migratus rollback      | Run 'down' for the last migration that was run.                                            |
   | lein migratus up & ids      | Run 'up' for the specified migration ids. Will skip any migration that is already up.      |
   | lein migratus down & ids    | Run 'down' for the specified migration ids. Will skip any migration that is already down.  |
   | lein migratus reset         | Run 'down' for all migrations that have been run, and 'up' for all migrations.             |
   | lein migratus pending       | Run 'pending-list' to get all pending migrations.                                          |

## Quickstart with native Clojure projects

See [clj-migratus](https://github.com/paulbutcher/clj-migratus) for more information.

## Usage

Add the following to your `deps.edn`:

```
:aliases {:migrate {:extra-deps {com.github.paulbutcher/clj-migratus {:git/tag "v1.0.0"
                                                                      :git/sha "67d0fe5"}}
                     :main-opts ["-m" "clj-migratus"]}}
```

Create a [Migratus configuration](https://github.com/yogthos/migratus#configuration) file. This can either be `migratus.edn`:

```
{:store :database
 :migration-dir "migrations"
 :db {:dbtype "mysql"
      :dbname "migratus"
      :user "root"
      :password ""}}
```

Or (recommended) `migratus.clj`, allowing credentials to be taken from the environment:

```
{:store :database
 :db {:jdbcUrl (get (System/getenv) "JDBC_DATABASE_URL")}}
```

Then run, for example:

```
$ clj -M:migrate init
$ clj -M:migrate migrate
$ clj -M:migrate create create-user-table
```

See [Migratus Usage](https://github.com/yogthos/migratus#usage) for documentation on each command.

## Working on migratus itself

You can use either `lein` or `clj` for now as it has both project definitions.

Run tests with kaocha:

```
   #  https://cljdoc.org/d/lambdaisland/kaocha/1.68.1059/doc/4-running-kaocha-cli

   bin/kaocha --test-help

   bin/kaocha --fail-fast

   bin/kaocha --fail-fast --focus migratus.test.migration.sql/test-run-sql-migrations

   # Run only integration tests - defined in tests.edn
   bin/kaocha testcontainers
```

## License

Copyright © 2016 Paul Stadig, Dmitri Sotnikov

Licensed under the Apache License, Version 2.0.<|MERGE_RESOLUTION|>--- conflicted
+++ resolved
@@ -404,13 +404,8 @@
    | `migratus.core/rollback`                  | Run `down` for the last migration that was run.                                                                                                    |
    | `migratus.core/rollback-until-just-after` | Run `down` all migrations after `migration-id`. This only considers completed migrations, and will not migrate up.                                 |
    | `migratus.core/up`                        | Run `up` for the specified migration ids. Will skip any migration that is already up.                                                              |
-<<<<<<< HEAD
-   | `migratus.core/down`                      | Run `down` for the specified migration ids. Will skip any migration that is already down.
-   | `migratus.core/reset`                 | Reset the database by down-ing all migrations successfully applied, then up-ing all migratinos.
-=======
    | `migratus.core/down`                      | Run `down` for the specified migration ids. Will skip any migration that is already down. 
    | `migratus.core/reset`                 | Reset the database by down-ing all migrations successfully applied, then up-ing all migrations.
->>>>>>> 2ecaca06
    | `migratus.core/pending-list`              | Returns a list of pending migrations.                                                                                                              |
    | `migratus.core/migrate-until-just-before` | Run `up` for for any pending migrations which precede the given migration id (good for testing migrations).                                        |
    | `migratus.core/squashing-list`            | Takes from-id and to-id as inputs (both inclusive) and returns the list of migrations to be squashed. 
